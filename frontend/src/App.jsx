


import React, { useState, useEffect } from 'react';
import { BrowserRouter as Router, Routes, Route, Navigate } from 'react-router-dom';
import axios from 'axios';
import Dashboard from './components/Dashboard';
import BeneficiaryList from './components/BeneficiaryList';
import FundList from './components/FundList';
import TransactionList from './components/TransactionList';
import Login from './components/Login';
import Profile from './components/Profile';
import Navbar from './components/Navbar';

/**
 * Main App component with routing and authentication check.
 * @returns {JSX.Element} Router with protected routes
 */
function App() {
  const [isAuthenticated, setIsAuthenticated] = useState(null);

  useEffect(() => {
    const checkAuth = async () => {
      const token = localStorage.getItem('token');
      console.log('Token in localStorage:', token);

      if (!token) {
        console.log('No token found.');
        setIsAuthenticated(false);
        return;
      }

      try {
        const response = await axios.get('/api/auth/verify/', {
          headers: { Authorization: `Bearer ${token}` },
        });
<<<<<<< HEAD
        console.log('Auth success:', response.data);
=======
        clg
>>>>>>> 76f61457
        setIsAuthenticated(true);
      } catch (error) {
        console.error('Token verification failed:', error.message);
        localStorage.removeItem('token');
        setIsAuthenticated(false);
      }
    };
    checkAuth();
  }, []);


  /**
   * ProtectedRoute component to restrict access.
   * @param {object} props
   * @param {React.ReactNode} props.children - Components to render if authenticated
   * @returns {JSX.Element|null}
   */
  const ProtectedRoute = ({ children }) => {
    console.log('ProtectedRoute: isAuthenticated =', isAuthenticated);

    if (isAuthenticated === null) return null;
    return isAuthenticated ? children : <Navigate to="/login" replace />;
  };
  return (

    <Router>
      <Navbar setIsAuthenticated={setIsAuthenticated} isAuthenticated={isAuthenticated} />
      <Routes>
        <Route path="/login" element={<Login setIsAuthenticated={setIsAuthenticated} />} />
        <Route path="/dashboard" element={<ProtectedRoute> <Dashboard /></ProtectedRoute>} />
        <Route
          path="/beneficiaries"
          element={
            <ProtectedRoute>
              <BeneficiaryList />
            </ProtectedRoute>
          }
        />
        <Route
          path="/funds"
          element={
            <ProtectedRoute>
              <FundList />
            </ProtectedRoute>
          }
        />
        <Route
          path="/transactions"
          element={
            <ProtectedRoute>
              <TransactionList />
            </ProtectedRoute>
          }
        />
        <Route
          path="/profile"
          element={
            <ProtectedRoute>
              <Profile />
            </ProtectedRoute>
          }
        />
        <Route path="/" element={<Navigate to="/dashboard" />} />
      </Routes>
    </Router>

  );
}

export default App;<|MERGE_RESOLUTION|>--- conflicted
+++ resolved
@@ -22,7 +22,7 @@
   useEffect(() => {
     const checkAuth = async () => {
       const token = localStorage.getItem('token');
-      console.log('Token in localStorage:', token);
+      console.log('Token in localStorage new:', token);
 
       if (!token) {
         console.log('No token found.');
@@ -34,11 +34,7 @@
         const response = await axios.get('/api/auth/verify/', {
           headers: { Authorization: `Bearer ${token}` },
         });
-<<<<<<< HEAD
         console.log('Auth success:', response.data);
-=======
-        clg
->>>>>>> 76f61457
         setIsAuthenticated(true);
       } catch (error) {
         console.error('Token verification failed:', error.message);
